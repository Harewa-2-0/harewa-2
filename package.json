--- conflicted
+++ resolved
@@ -9,35 +9,26 @@
     "lint": "next lint"
   },
   "dependencies": {
-<<<<<<< HEAD
     "framer-motion": "^12.19.2",
     "lucide-react": "^0.525.0",
     "next": "15.3.4",
-    "react": "^19.0.0",
-    "react-dom": "^19.0.0",
     "zustand": "^5.0.6"
-=======
     "bcrypt": "^6.0.0",
     "bcryptjs": "^3.0.2",
     "cookie": "^1.0.2",
     "dayjs": "^1.11.13",
     "jsonwebtoken": "^9.0.2",
     "mongoose": "^8.16.0",
-    "next": "15.3.4",
     "nodemailer": "^7.0.3",
     "pdfkit": "^0.17.1",
     "react": "^19.0.0",
     "react-dom": "^19.0.0",
     "zod": "^3.25.67"
->>>>>>> 6b67d406
   },
   "devDependencies": {
     "@eslint/eslintrc": "^3",
     "@tailwindcss/postcss": "^4",
-<<<<<<< HEAD
-=======
     "@types/bcrypt": "^5.0.2",
->>>>>>> 6b67d406
     "@types/node": "^20",
     "@types/nodemailer": "^6.4.17",
     "@types/react": "^19",
